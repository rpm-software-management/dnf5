/*
Copyright Contributors to the libdnf project.

This file is part of libdnf: https://github.com/rpm-software-management/libdnf/

Libdnf is free software: you can redistribute it and/or modify
it under the terms of the GNU Lesser General Public License as published by
the Free Software Foundation, either version 2.1 of the License, or
(at your option) any later version.

Libdnf is distributed in the hope that it will be useful,
but WITHOUT ANY WARRANTY; without even the implied warranty of
MERCHANTABILITY or FITNESS FOR A PARTICULAR PURPOSE.  See the
GNU Lesser General Public License for more details.

You should have received a copy of the GNU Lesser General Public License
along with libdnf.  If not, see <https://www.gnu.org/licenses/>.
*/


#ifndef LIBDNF5_CLI_OUTPUT_TRANSACTION_TABLE_HPP
#define LIBDNF5_CLI_OUTPUT_TRANSACTION_TABLE_HPP

#include "smartcols_table_wrapper.hpp"

#include "libdnf5-cli/tty.hpp"
#include "libdnf5-cli/utils/units.hpp"

#include <fmt/format.h>
#include <libdnf5/base/transaction.hpp>
#include <libdnf5/common/exception.hpp>
#include <libdnf5/rpm/nevra.hpp>
#include <libdnf5/utils/to_underlying.hpp>
#include <libsmartcols/libsmartcols.h>
#include <stdlib.h>

#include <iostream>
#include <vector>


namespace libdnf5::cli::output {


enum { COL_NAME, COL_ARCH, COL_EVR, COL_REPO, COL_SIZE };


static const char * action_color(libdnf5::transaction::TransactionItemAction action) {
    switch (action) {
        case libdnf5::transaction::TransactionItemAction::INSTALL:
        case libdnf5::transaction::TransactionItemAction::UPGRADE:
        case libdnf5::transaction::TransactionItemAction::REINSTALL:
        case libdnf5::transaction::TransactionItemAction::REASON_CHANGE:
        case libdnf5::transaction::TransactionItemAction::ENABLE:
            return "green";
        case libdnf5::transaction::TransactionItemAction::DOWNGRADE:
        case libdnf5::transaction::TransactionItemAction::RESET:
            return "magenta";
        case libdnf5::transaction::TransactionItemAction::REMOVE:
        case libdnf5::transaction::TransactionItemAction::DISABLE:
            return "red";
        case libdnf5::transaction::TransactionItemAction::REPLACED:
            return "halfbright";
    }

    libdnf_throw_assertion("Unexpected action in print_transaction_table: {}", libdnf5::utils::to_underlying(action));
}

class ActionHeaderPrinter {
public:
    ActionHeaderPrinter(SmartcolsTableWrapper & table) : table(table) {}

    // TODO(lukash) to bring more sanity into the templated functions here, it
    // would be better if the Transaction template type of
    // print_transaction_table() was required to have a TransactionItem type
    // defined inside, so that the ActionHeaderPrinter class could be templated
    // instead of this method, and we could do (in print_transaction_table(),
    // where this class is instantiated):
    // ActionHeaderPrinter<Transaction::TransactionItem> action_header_printer(...);
    template <class T>
    struct libscols_line * print(const T & tspkg) {
        if (!current_action || *current_action != tspkg.get_action() ||
            ((*current_action == libdnf5::transaction::TransactionItemAction::INSTALL ||
              *current_action == libdnf5::transaction::TransactionItemAction::REMOVE) &&
             *current_reason != tspkg.get_reason())) {
            auto reason = tspkg.get_reason();
            auto action = tspkg.get_action();
            current_header_line = scols_table_new_line(*table, NULL);
            std::string text;

            switch (action) {
                case libdnf5::transaction::TransactionItemAction::INSTALL:
                    text = "Installing";
                    if (reason == libdnf5::transaction::TransactionItemReason::DEPENDENCY) {
                        text += " dependencies";
                    } else if (reason == libdnf5::transaction::TransactionItemReason::WEAK_DEPENDENCY) {
                        text += " weak dependencies";
                    } else if (reason == libdnf5::transaction::TransactionItemReason::GROUP) {
                        text += " group/module packages";
                    }
                    break;
                case libdnf5::transaction::TransactionItemAction::UPGRADE:
                    text = "Upgrading";
                    break;
                case libdnf5::transaction::TransactionItemAction::DOWNGRADE:
                    text = "Downgrading";
                    break;
                case libdnf5::transaction::TransactionItemAction::REINSTALL:
                    text = "Reinstalling";
                    break;
                case libdnf5::transaction::TransactionItemAction::REMOVE:
                    text = "Removing";
                    if (reason == libdnf5::transaction::TransactionItemReason::DEPENDENCY) {
                        text += " dependent packages";
                    } else if (reason == libdnf5::transaction::TransactionItemReason::CLEAN) {
                        text += " unused dependencies";
                    }
                    break;
                case libdnf5::transaction::TransactionItemAction::REASON_CHANGE:
                    text = "Changing reason";
                    break;
                case libdnf5::transaction::TransactionItemAction::REPLACED:
                case libdnf5::transaction::TransactionItemAction::ENABLE:
                case libdnf5::transaction::TransactionItemAction::DISABLE:
                case libdnf5::transaction::TransactionItemAction::RESET:
                    libdnf_throw_assertion(
                        "Unexpected action in print_transaction_table: {}", libdnf5::utils::to_underlying(action));
            }

            text += ":";

            scols_line_set_data(current_header_line, COL_NAME, text.c_str());

            current_action = action;
            current_reason = reason;
        }

        return current_header_line;
    }

private:
    SmartcolsTableWrapper & table;
    struct libscols_line * current_header_line = nullptr;
    std::optional<libdnf5::transaction::TransactionItemAction> current_action;
    std::optional<libdnf5::transaction::TransactionItemReason> current_reason;
};


class ActionHeaderPrinterEnvironment {
public:
    ActionHeaderPrinterEnvironment(SmartcolsTableWrapper & table) : table(table) {}

    template <class T>
    struct libscols_line * print(const T & tsgrp) {
        if (!current_action || *current_action != tsgrp.get_action() || !current_reason ||
            *current_reason != tsgrp.get_reason()) {
            auto reason = tsgrp.get_reason();
            auto action = tsgrp.get_action();
            current_header_line = scols_table_new_line(*table, NULL);
            std::string text;

            switch (action) {
                case libdnf5::transaction::TransactionItemAction::INSTALL:
                    text = "Installing environmental groups";
                    break;
                case libdnf5::transaction::TransactionItemAction::REMOVE:
                    text = "Removing environmental groups";
                    break;
                case libdnf5::transaction::TransactionItemAction::UPGRADE:
                    text = "Upgrading environmental groups";
                    break;
                default:
                    libdnf_throw_assertion(
                        "Unexpected action in print_transaction_table: {}", libdnf5::utils::to_underlying(action));
            }

            text += ":";

            scols_line_set_data(current_header_line, COL_NAME, text.c_str());

            current_action = action;
            current_reason = reason;
        }

        return current_header_line;
    }

private:
    SmartcolsTableWrapper & table;
    struct libscols_line * current_header_line = nullptr;
    std::optional<libdnf5::transaction::TransactionItemAction> current_action;
    std::optional<libdnf5::transaction::TransactionItemReason> current_reason;
};


class ActionHeaderPrinterGroup {
public:
    ActionHeaderPrinterGroup(SmartcolsTableWrapper & table) : table(table) {}

    // TODO(lukash) to bring more sanity into the templated functions here, it
    // would be better if the Transaction template type of
    // print_transaction_table() was required to have a TransactionItem type
    // defined inside, so that the ActionHeaderPrinter class could be templated
    // instead of this method, and we could do (in print_transaction_table(),
    // where this class is instantiated):
    // ActionHeaderPrinter<Transaction::TransactionItem> action_header_printer(...);
    template <class T>
    struct libscols_line * print(const T & tsgrp) {
        if (!current_action || *current_action != tsgrp.get_action() || !current_reason ||
            *current_reason != tsgrp.get_reason()) {
            auto reason = tsgrp.get_reason();
            auto action = tsgrp.get_action();
            current_header_line = scols_table_new_line(*table, NULL);
            std::string text;

            switch (action) {
                case libdnf5::transaction::TransactionItemAction::INSTALL:
                    text = "Installing groups";
                    if (reason == libdnf5::transaction::TransactionItemReason::DEPENDENCY) {
                        text += " dependencies";
                    }
                    break;
                case libdnf5::transaction::TransactionItemAction::REMOVE:
                    text = "Removing groups";
                    break;
                case libdnf5::transaction::TransactionItemAction::UPGRADE:
                    text = "Upgrading groups";
                    break;
                default:
                    libdnf_throw_assertion(
                        "Unexpected action in print_transaction_table: {}", libdnf5::utils::to_underlying(action));
            }

            text += ":";

            scols_line_set_data(current_header_line, COL_NAME, text.c_str());

            current_action = action;
            current_reason = reason;
        }

        return current_header_line;
    }

private:
    SmartcolsTableWrapper & table;
    struct libscols_line * current_header_line = nullptr;
    std::optional<libdnf5::transaction::TransactionItemAction> current_action;
    std::optional<libdnf5::transaction::TransactionItemReason> current_reason;
};


class ActionHeaderPrinterModule {
public:
    ActionHeaderPrinterModule(SmartcolsTableWrapper & table) : table(table) {}

    template <class T>
    struct libscols_line * print(const T & tsmodule) {
        if (!current_action || *current_action != tsmodule.get_action() || !current_reason ||
            *current_reason != tsmodule.get_reason()) {
            auto reason = tsmodule.get_reason();
            auto action = tsmodule.get_action();
            current_header_line = scols_table_new_line(*table, NULL);
            std::string text;

            switch (action) {
                case libdnf5::transaction::TransactionItemAction::ENABLE:
                    text = "Enabling module streams";
                    break;
                case libdnf5::transaction::TransactionItemAction::DISABLE:
                    text = "Disabling modules";
                    break;
                case libdnf5::transaction::TransactionItemAction::RESET:
                    text = "Resetting modules";
                    break;
                default:
                    libdnf_throw_assertion(
                        "Unexpected action in print_transaction_table: {}", libdnf5::utils::to_underlying(action));
            }

            text += ":";

            scols_line_set_data(current_header_line, COL_NAME, text.c_str());

            current_action = action;
            current_reason = reason;
        }

        return current_header_line;
    }

private:
    SmartcolsTableWrapper & table;
    struct libscols_line * current_header_line = nullptr;
    std::optional<libdnf5::transaction::TransactionItemAction> current_action;
    std::optional<libdnf5::transaction::TransactionItemReason> current_reason;
};


class TransactionSummary {
public:
    void add(const libdnf5::transaction::TransactionItemAction & action) {
        switch (action) {
            case libdnf5::transaction::TransactionItemAction::INSTALL:
                installs++;
                break;
            case libdnf5::transaction::TransactionItemAction::UPGRADE:
                upgrades++;
                break;
            case libdnf5::transaction::TransactionItemAction::DOWNGRADE:
                downgrades++;
                break;
            case libdnf5::transaction::TransactionItemAction::REINSTALL:
                reinstalls++;
                break;
            case libdnf5::transaction::TransactionItemAction::REMOVE:
                removes++;
                break;
            case libdnf5::transaction::TransactionItemAction::REPLACED:
                replaced++;
                break;
            case libdnf5::transaction::TransactionItemAction::REASON_CHANGE:
                reason_changes++;
                break;
            case libdnf5::transaction::TransactionItemAction::ENABLE:
            case libdnf5::transaction::TransactionItemAction::DISABLE:
            case libdnf5::transaction::TransactionItemAction::RESET:
                // Only package change counts are reported.
                break;
        }
    }

    void print(std::ostream & stream = std::cout) {
        stream << "\nTransaction Summary:\n";
        if (installs != 0) {
            stream << fmt::format(" {:15} {:4} packages\n", "Installing:", installs);
        }
        if (reinstalls != 0) {
            stream << fmt::format(" {:15} {:4} packages\n", "Reinstalling:", reinstalls);
        }
        if (upgrades != 0) {
            stream << fmt::format(" {:15} {:4} packages\n", "Upgrading:", upgrades);
        }
        if (replaced != 0) {
            stream << fmt::format(" {:15} {:4} packages\n", "Replacing:", replaced);
        }
        if (removes != 0) {
            stream << fmt::format(" {:15} {:4} packages\n", "Removing:", removes);
        }
        if (downgrades != 0) {
            stream << fmt::format(" {:15} {:4} packages\n", "Downgrading:", downgrades);
        }
        if (reason_changes != 0) {
            stream << fmt::format(" {:15} {:4} packages\n", "Changing reason:", reason_changes);
        }
        stream << std::endl;
    }

private:
    int installs = 0;
    int reinstalls = 0;
    int upgrades = 0;
    int downgrades = 0;
    int removes = 0;
    int replaced = 0;
    int reason_changes = 0;
};


template <class TransactionPackage>
static bool transaction_package_cmp(const TransactionPackage & tspkg1, const TransactionPackage & tspkg2) {
    if (tspkg1.get_action() != tspkg2.get_action()) {
        return tspkg1.get_action() > tspkg2.get_action();
    }

    // INSTALL and REMOVE actions are divided (printed) into groups according to the reason.
    auto current_action = tspkg1.get_action();
    if ((current_action == libdnf5::transaction::TransactionItemAction::INSTALL ||
         current_action == libdnf5::transaction::TransactionItemAction::REMOVE) &&
        tspkg1.get_reason() != tspkg2.get_reason()) {
        return tspkg1.get_reason() > tspkg2.get_reason();
    }

    return libdnf5::rpm::cmp_naevr(tspkg1.get_package(), tspkg2.get_package());
}


template <class TransactionGroup>
static bool transaction_group_cmp(const TransactionGroup & tsgrp1, const TransactionGroup & tsgrp2) {
    if (tsgrp1.get_action() != tsgrp2.get_action()) {
        return tsgrp1.get_action() > tsgrp2.get_action();
    }

    if (tsgrp1.get_reason() != tsgrp2.get_reason()) {
        return tsgrp1.get_reason() > tsgrp2.get_reason();
    }

    return tsgrp1.get_group().get_groupid() > tsgrp2.get_group().get_groupid();
}


/// Prints all transaction problems
template <class Transaction>
void print_resolve_logs(Transaction transaction, std::ostream & stream = std::cerr) {
    const std::vector<std::string> logs = transaction.get_resolve_logs_as_strings();
    for (const auto & log : logs) {
        stream << log << std::endl;
    }
    if (logs.size() > 0) {
        stream << std::endl;
    }
}

template <class Transaction>
SmartcolsTableWrapper create_transaction_table(Transaction & transaction, TransactionSummary & ts_summary) {
    SmartcolsTableWrapper tb;

<<<<<<< HEAD
    // TODO (nsella) split function into create/print if possible
    //static struct libscols_table * create_transaction_table(bool with_status) {}
    auto tspkgs = transaction.get_transaction_packages();
    auto tsgrps = transaction.get_transaction_groups();
    auto tsenvs = transaction.get_transaction_environments();
    auto tsmodules = transaction.get_transaction_modules();

    if (tspkgs.empty() && tsgrps.empty() && tsenvs.empty() && tsmodules.empty()) {
        std::cout << "Nothing to do." << std::endl;
        return false;
    }

    struct libscols_table * tb = scols_new_table();
    auto termwidth = (int)scols_table_get_termwidth(tb);

    auto column = scols_table_new_column(tb, "Package", 0.2, SCOLS_FL_TRUNC);
=======
    auto column = scols_table_new_column(*tb, "Package", 0.3, SCOLS_FL_TREE);
>>>>>>> 8ba719cf
    auto header = scols_column_get_header(column);
    scols_cell_set_color(header, "lightblue");

    column = scols_table_new_column(*tb, "Arch", 6, 0);
    header = scols_column_get_header(column);
    scols_cell_set_color(header, "lightblue");

<<<<<<< HEAD
    column = scols_table_new_column(tb, "Version", 0.2, SCOLS_FL_TRUNC);
=======
    column = scols_table_new_column(*tb, "Version", 0.3, SCOLS_FL_TRUNC);
>>>>>>> 8ba719cf
    header = scols_column_get_header(column);
    scols_cell_set_color(header, "lightblue");

    column = scols_table_new_column(*tb, "Repository", 0.1, SCOLS_FL_TRUNC);
    header = scols_column_get_header(column);
    scols_cell_set_color(header, "lightblue");

<<<<<<< HEAD
    column = scols_table_new_column(tb, "Size", 0.1, SCOLS_FL_RIGHT);
=======
    column = scols_table_new_column(*tb, "Size", 9, SCOLS_FL_RIGHT);
>>>>>>> 8ba719cf
    header = scols_column_get_header(column);
    scols_cell_set_color(header, "lightblue");

    scols_table_enable_maxout(*tb, 1);
    scols_table_enable_colors(*tb, libdnf5::cli::tty::is_interactive());

    // TODO(dmach): use colors from config
    // TODO(dmach): highlight version changes (rebases)
    // TODO(dmach): consider reordering so the major changes (installs, obsoletes, removals) are at the bottom next to the confirmation question
    // TODO(jrohel): Print relations with obsoleted packages

    auto tspkgs = transaction.get_transaction_packages();
    std::sort(tspkgs.begin(), tspkgs.end(), transaction_package_cmp<decltype(*tspkgs.begin())>);
    auto tsgrps = transaction.get_transaction_groups();
    std::sort(tsgrps.begin(), tsgrps.end(), transaction_group_cmp<decltype(*tsgrps.begin())>);

    struct libscols_line * header_ln = nullptr;
    ActionHeaderPrinter action_header_printer(tb);
    int single_line_min = 130;
    std::string arrow = " <- ";
    if (termwidth < single_line_min) {
        scols_column_set_whint(scols_table_get_column(tb, COL_NAME), 0.4);  // priorizize pakage name over versions
    }
    for (auto & tspkg : tspkgs) {
        // TODO(lukash) handle OBSOLETED correctly through the transaction table output
        if (tspkg.get_action() == libdnf5::transaction::TransactionItemAction::REPLACED) {
            ts_summary.add(tspkg.get_action());
            continue;
        }

        auto pkg = tspkg.get_package();

        header_ln = action_header_printer.print(tspkg);

        struct libscols_line * ln = scols_table_new_line(*tb, header_ln);
        scols_line_set_data(ln, COL_NAME, pkg.get_name().c_str());
        scols_line_set_data(ln, COL_ARCH, pkg.get_arch().c_str());
        scols_line_set_data(ln, COL_EVR, pkg.get_evr().c_str());
        if (tspkg.get_action() == libdnf5::transaction::TransactionItemAction::REMOVE) {
            scols_line_set_data(ln, COL_REPO, pkg.get_from_repo_id().c_str());
        } else {
            scols_line_set_data(ln, COL_REPO, pkg.get_repo_id().c_str());
        }
        auto tspkg_size = static_cast<int64_t>(pkg.get_install_size());
        scols_line_set_data(ln, COL_SIZE, libdnf5::cli::utils::units::format_size_aligned(tspkg_size).c_str());
        auto ce = scols_line_get_cell(ln, COL_NAME);
        scols_cell_set_color(ce, action_color(tspkg.get_action()));

        ts_summary.add(tspkg.get_action());
        if (tspkg.get_action() == libdnf5::transaction::TransactionItemAction::REASON_CHANGE) {
            auto replaced_color = action_color(libdnf5::transaction::TransactionItemAction::REPLACED);
            struct libscols_line * ln_reason = scols_table_new_line(*tb, ln);
            std::string reason = fmt::format(
                "{} -> {}",
                libdnf5::transaction::transaction_item_reason_to_string(pkg.get_reason()),
                libdnf5::transaction::transaction_item_reason_to_string(tspkg.get_reason()));
            scols_line_set_data(ln_reason, COL_NAME, reason.c_str());
            scols_cell_set_color(scols_line_get_cell(ln_reason, COL_NAME), replaced_color);
        }

        struct libscols_line * ln_pre = nullptr;
        for (auto & replaced : tspkg.get_replaces()) {
            if (pkg.get_name() == replaced.get_name() && termwidth < single_line_min) {
                ln_pre = scols_table_new_line(tb, ln);
            }
            // print ARCH
            if (tspkg.get_package().get_arch() != replaced.get_arch()) {
                if (termwidth < single_line_min) {
                    auto cl_arch = scols_line_get_cell(ln, COL_ARCH);
                    scols_cell_set_color(cl_arch, "brown");
                    scols_cell_set_data(cl_arch, pkg.get_arch().c_str());
                    auto cl_prearch = scols_line_get_cell(ln_pre, COL_ARCH);
                    scols_cell_set_color(cl_prearch, "brown");
                    scols_cell_set_data(cl_prearch, replaced.get_arch().c_str());
                } else {
                    auto cl_arch = scols_line_get_cell(ln, COL_ARCH);
                    scols_cell_set_color(cl_arch, "brown");
                    scols_cell_set_data(cl_arch, (pkg.get_arch() + arrow + replaced.get_arch()).c_str());
                }
            }

<<<<<<< HEAD
            // print REPO
            if (pkg.get_repo_id() != replaced.get_from_repo_id()) {
                if (termwidth < single_line_min) {
                    scols_cell_set_color(scols_line_get_cell(ln, COL_REPO), "magenta");
                    scols_line_set_data(ln, COL_REPO, pkg.get_repo_id().c_str());
                    scols_cell_set_color(scols_line_get_cell(ln_pre, COL_REPO), "magenta");
                    scols_line_set_data(ln_pre, COL_REPO, replaced.get_from_repo_id().c_str());
                } else {
                    scols_cell_set_color(scols_line_get_cell(ln, COL_REPO), "magenta");
                    scols_line_set_data(
                        ln, COL_REPO, (pkg.get_repo_id() + arrow + replaced.get_from_repo_id()).c_str());
                }
            }
=======
            struct libscols_line * ln_replaced = scols_table_new_line(*tb, ln);
            // TODO(jmracek) Translate it
            std::string name("replacing ");
            name.append(replaced.get_name());
            scols_line_set_data(ln_replaced, COL_NAME, name.c_str());
            scols_line_set_data(ln_replaced, COL_ARCH, replaced.get_arch().c_str());
            scols_line_set_data(ln_replaced, COL_EVR, replaced.get_evr().c_str());
            scols_line_set_data(ln_replaced, COL_REPO, replaced.get_from_repo_id().c_str());

            auto replaced_size = static_cast<int64_t>(replaced.get_install_size());
            scols_line_set_data(
                ln_replaced, COL_SIZE, libdnf5::cli::utils::units::format_size_aligned(replaced_size).c_str());
            auto replaced_color = action_color(libdnf5::transaction::TransactionItemAction::REPLACED);
            auto obsoleted_color = "brown";
>>>>>>> 8ba719cf

            // print SIZE, filter changes on small package, bigger pakages need 10% of size change
            double long difference =
                abs((double long)100 - ((double long)100 / (double long)pkg.get_install_size() *
                                        (double long)replaced.get_install_size()));
            unsigned long small = (pkg.get_install_size() < replaced.get_install_size()) ? pkg.get_install_size()
                                                                                         : replaced.get_install_size();
            unsigned long test = 1000 - (small / 200);
            unsigned long index = 10;
            if (test > 10) {
                index = test;
            }
            if (difference > index) {
                scols_cell_set_color(scols_line_get_cell(ln, COL_SIZE), "red");
                auto replaced_size = static_cast<int64_t>(replaced.get_install_size());
                if (termwidth < single_line_min) {
                    scols_cell_set_color(scols_line_get_cell(ln_pre, COL_SIZE), "red");
                    scols_line_set_data(
                        ln, COL_SIZE, libdnf5::cli::utils::units::format_size_aligned(tspkg_size).c_str());
                    scols_line_set_data(
                        ln_pre, COL_SIZE, libdnf5::cli::utils::units::format_size_aligned(replaced_size).c_str());
                } else {
                    scols_line_set_data(
                        ln,
                        COL_SIZE,
                        (libdnf5::cli::utils::units::format_size_aligned(tspkg_size) + arrow +
                         libdnf5::cli::utils::units::format_size_aligned(replaced_size))
                            .c_str());
                }
            }

            // highlight incoming packages with epoch, major/minor version change
            std::string tmpver = tspkg.get_package().get_version();
            std::string tmprepver = replaced.get_version();
            std::string version = tmpver.substr(0, tmpver.find_first_of(".-", tmpver.find('.') + 1));
            std::string rep_version = tmprepver.substr(0, tmprepver.find_first_of(".-", tmprepver.find('.') + 1));
            if (tspkg.get_package().get_epoch() != replaced.get_epoch() || version != rep_version) {
                scols_cell_set_color(scols_line_get_cell(ln, COL_EVR), "lightblue");
                if (termwidth < single_line_min) {
                    scols_cell_set_color(scols_line_get_cell(ln_pre, COL_EVR), "lightblue");
                }
            }

            // print Version
            if (pkg.get_name() == replaced.get_name()) {
                if (pkg.get_evr() != replaced.get_evr()) {
                    if (termwidth < single_line_min) {
                        scols_line_set_data(ln, COL_EVR, pkg.get_evr().c_str());
                        scols_line_set_data(ln_pre, COL_EVR, replaced.get_evr().c_str());
                    } else {
                        auto cl_evr = scols_line_get_cell(ln, COL_EVR);
                        scols_cell_set_data(
                            cl_evr, fmt::format("{:20s}{}{}", pkg.get_evr(), arrow, replaced.get_evr()).c_str());
                    }
                }
            } else {  // print replacing versions
                struct libscols_line * ln_replaced = scols_table_new_line(tb, ln);
                // TODO(jmracek) Translate it
                std::string name(" replacing ");
                name.append(replaced.get_name());
                scols_line_set_data(ln_replaced, COL_NAME, name.c_str());
                scols_line_set_data(ln_replaced, COL_ARCH, replaced.get_arch().c_str());
                scols_line_set_data(ln_replaced, COL_EVR, replaced.get_evr().c_str());
                scols_line_set_data(ln_replaced, COL_REPO, replaced.get_from_repo_id().c_str());

                auto replaced_size = static_cast<int64_t>(replaced.get_install_size());
                scols_line_set_data(
                    ln_replaced, COL_SIZE, libdnf5::cli::utils::units::format_size_aligned(replaced_size).c_str());
                auto replaced_color = action_color(libdnf5::transaction::TransactionItemAction::REPLACED);
                auto obsoleted_color = "brown";

                scols_cell_set_color(scols_line_get_cell(ln_replaced, COL_EVR), replaced_color);
                if (pkg.get_arch() == replaced.get_arch()) {
                    scols_cell_set_color(scols_line_get_cell(ln_replaced, COL_ARCH), replaced_color);
                } else {
                    scols_cell_set_color(scols_line_get_cell(ln_replaced, COL_ARCH), obsoleted_color);
                }
                scols_cell_set_color(scols_line_get_cell(ln_replaced, COL_NAME), obsoleted_color);
                scols_cell_set_color(scols_line_get_cell(ln_replaced, COL_REPO), replaced_color);
                scols_cell_set_color(scols_line_get_cell(ln_replaced, COL_SIZE), replaced_color);
            }
        }
    }

    ActionHeaderPrinterGroup action_header_printer_group(tb);
    for (auto & tsgrp : tsgrps) {
        auto grp = tsgrp.get_group();

        header_ln = action_header_printer_group.print(tsgrp);

        struct libscols_line * ln = scols_table_new_line(*tb, header_ln);
        auto const grp_name = grp.get_name();
        if (grp_name.empty()) {
            scols_line_set_data(ln, COL_NAME, "<name-unset>");
        } else {
            scols_line_set_data(ln, COL_NAME, grp_name.c_str());
        }
        auto ce = scols_line_get_cell(ln, COL_NAME);
        scols_cell_set_color(ce, action_color(tsgrp.get_action()));
    }

    ActionHeaderPrinterEnvironment action_header_printer_environment(tb);
    for (auto & tsenv : transaction.get_transaction_environments()) {
        auto env = tsenv.get_environment();

        header_ln = action_header_printer_environment.print(tsenv);

        struct libscols_line * ln = scols_table_new_line(*tb, header_ln);
        auto const env_name = env.get_name();
        if (env_name.empty()) {
            scols_line_set_data(ln, COL_NAME, "<name-unset>");
        } else {
            scols_line_set_data(ln, COL_NAME, env_name.c_str());
        }
        auto ce = scols_line_get_cell(ln, COL_NAME);
        scols_cell_set_color(ce, action_color(tsenv.get_action()));
    }

    ActionHeaderPrinterModule action_header_printer_module(tb);
    for (auto & tsmodule : transaction.get_transaction_modules()) {
        header_ln = action_header_printer_module.print(tsmodule);

        struct libscols_line * ln = scols_table_new_line(*tb, header_ln);
        scols_line_set_data(ln, COL_NAME, tsmodule.get_module_name().c_str());
        scols_line_set_data(ln, COL_EVR, tsmodule.get_module_stream().c_str());
        scols_cell_set_color(scols_line_get_cell(ln, COL_NAME), action_color(tsmodule.get_action()));
    }

    return tb;
}

template <class Transaction>
bool print_transaction_table(Transaction & transaction) {
    // even correctly resolved transaction can contain some warnings / hints / infos
    // in resolve logs (e.g. the package user wanted to install is already installed).
    // Present them to the user.
    print_resolve_logs(transaction);

    if (transaction.empty()) {
        std::cout << "Nothing to do." << std::endl;
        return false;
    }

    TransactionSummary ts_summary;
    auto tb = create_transaction_table(transaction, ts_summary);

    scols_print_table(*tb);

    ts_summary.print();

    return true;
}

}  // namespace libdnf5::cli::output

#endif  // LIBDNF5_CLI_OUTPUT_TRANSACTION_TABLE_HPP<|MERGE_RESOLUTION|>--- conflicted
+++ resolved
@@ -414,7 +414,6 @@
 SmartcolsTableWrapper create_transaction_table(Transaction & transaction, TransactionSummary & ts_summary) {
     SmartcolsTableWrapper tb;
 
-<<<<<<< HEAD
     // TODO (nsella) split function into create/print if possible
     //static struct libscols_table * create_transaction_table(bool with_status) {}
     auto tspkgs = transaction.get_transaction_packages();
@@ -424,16 +423,12 @@
 
     if (tspkgs.empty() && tsgrps.empty() && tsenvs.empty() && tsmodules.empty()) {
         std::cout << "Nothing to do." << std::endl;
-        return false;
-    }
-
-    struct libscols_table * tb = scols_new_table();
-    auto termwidth = (int)scols_table_get_termwidth(tb);
-
-    auto column = scols_table_new_column(tb, "Package", 0.2, SCOLS_FL_TRUNC);
-=======
-    auto column = scols_table_new_column(*tb, "Package", 0.3, SCOLS_FL_TREE);
->>>>>>> 8ba719cf
+        return tb;
+    }
+
+    auto termwidth = (int)scols_table_get_termwidth(*tb);
+
+    auto column = scols_table_new_column(*tb, "Package", 0.2, SCOLS_FL_TRUNC);
     auto header = scols_column_get_header(column);
     scols_cell_set_color(header, "lightblue");
 
@@ -441,11 +436,7 @@
     header = scols_column_get_header(column);
     scols_cell_set_color(header, "lightblue");
 
-<<<<<<< HEAD
-    column = scols_table_new_column(tb, "Version", 0.2, SCOLS_FL_TRUNC);
-=======
-    column = scols_table_new_column(*tb, "Version", 0.3, SCOLS_FL_TRUNC);
->>>>>>> 8ba719cf
+    column = scols_table_new_column(*tb, "Version", 0.2, SCOLS_FL_TRUNC);
     header = scols_column_get_header(column);
     scols_cell_set_color(header, "lightblue");
 
@@ -453,11 +444,7 @@
     header = scols_column_get_header(column);
     scols_cell_set_color(header, "lightblue");
 
-<<<<<<< HEAD
-    column = scols_table_new_column(tb, "Size", 0.1, SCOLS_FL_RIGHT);
-=======
-    column = scols_table_new_column(*tb, "Size", 9, SCOLS_FL_RIGHT);
->>>>>>> 8ba719cf
+    column = scols_table_new_column(*tb, "Size", 0.1, SCOLS_FL_RIGHT);
     header = scols_column_get_header(column);
     scols_cell_set_color(header, "lightblue");
 
@@ -469,9 +456,9 @@
     // TODO(dmach): consider reordering so the major changes (installs, obsoletes, removals) are at the bottom next to the confirmation question
     // TODO(jrohel): Print relations with obsoleted packages
 
-    auto tspkgs = transaction.get_transaction_packages();
+    tspkgs = transaction.get_transaction_packages();
     std::sort(tspkgs.begin(), tspkgs.end(), transaction_package_cmp<decltype(*tspkgs.begin())>);
-    auto tsgrps = transaction.get_transaction_groups();
+    tsgrps = transaction.get_transaction_groups();
     std::sort(tsgrps.begin(), tsgrps.end(), transaction_group_cmp<decltype(*tsgrps.begin())>);
 
     struct libscols_line * header_ln = nullptr;
@@ -479,7 +466,7 @@
     int single_line_min = 130;
     std::string arrow = " <- ";
     if (termwidth < single_line_min) {
-        scols_column_set_whint(scols_table_get_column(tb, COL_NAME), 0.4);  // priorizize pakage name over versions
+        scols_column_set_whint(scols_table_get_column(*tb, COL_NAME), 0.4);  // priorizize pakage name over versions
     }
     for (auto & tspkg : tspkgs) {
         // TODO(lukash) handle OBSOLETED correctly through the transaction table output
@@ -521,7 +508,7 @@
         struct libscols_line * ln_pre = nullptr;
         for (auto & replaced : tspkg.get_replaces()) {
             if (pkg.get_name() == replaced.get_name() && termwidth < single_line_min) {
-                ln_pre = scols_table_new_line(tb, ln);
+                ln_pre = scols_table_new_line(*tb, ln);
             }
             // print ARCH
             if (tspkg.get_package().get_arch() != replaced.get_arch()) {
@@ -539,7 +526,6 @@
                 }
             }
 
-<<<<<<< HEAD
             // print REPO
             if (pkg.get_repo_id() != replaced.get_from_repo_id()) {
                 if (termwidth < single_line_min) {
@@ -553,22 +539,6 @@
                         ln, COL_REPO, (pkg.get_repo_id() + arrow + replaced.get_from_repo_id()).c_str());
                 }
             }
-=======
-            struct libscols_line * ln_replaced = scols_table_new_line(*tb, ln);
-            // TODO(jmracek) Translate it
-            std::string name("replacing ");
-            name.append(replaced.get_name());
-            scols_line_set_data(ln_replaced, COL_NAME, name.c_str());
-            scols_line_set_data(ln_replaced, COL_ARCH, replaced.get_arch().c_str());
-            scols_line_set_data(ln_replaced, COL_EVR, replaced.get_evr().c_str());
-            scols_line_set_data(ln_replaced, COL_REPO, replaced.get_from_repo_id().c_str());
-
-            auto replaced_size = static_cast<int64_t>(replaced.get_install_size());
-            scols_line_set_data(
-                ln_replaced, COL_SIZE, libdnf5::cli::utils::units::format_size_aligned(replaced_size).c_str());
-            auto replaced_color = action_color(libdnf5::transaction::TransactionItemAction::REPLACED);
-            auto obsoleted_color = "brown";
->>>>>>> 8ba719cf
 
             // print SIZE, filter changes on small package, bigger pakages need 10% of size change
             double long difference =
@@ -625,7 +595,7 @@
                     }
                 }
             } else {  // print replacing versions
-                struct libscols_line * ln_replaced = scols_table_new_line(tb, ln);
+                struct libscols_line * ln_replaced = scols_table_new_line(*tb, ln);
                 // TODO(jmracek) Translate it
                 std::string name(" replacing ");
                 name.append(replaced.get_name());
